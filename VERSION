# Should be in the form
# major.minor+whatever
# Typically, 2.X.Y where Y is the patch number
# On git repo, we can use 2.X.Y-dev, then remove the "dev" upon release
# (this is same as gromacs)
# Notice that "plumed --version" will return only 2.X
# and "plumed --long-version" will return the full string
<<<<<<< HEAD
2.4.1
=======
2.3.5
>>>>>>> d73bc554
<|MERGE_RESOLUTION|>--- conflicted
+++ resolved
@@ -5,8 +5,4 @@
 # (this is same as gromacs)
 # Notice that "plumed --version" will return only 2.X
 # and "plumed --long-version" will return the full string
-<<<<<<< HEAD
-2.4.1
-=======
-2.3.5
->>>>>>> d73bc554
+2.4.0