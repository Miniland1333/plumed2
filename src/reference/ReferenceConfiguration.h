/* +++++++++++++++++++++++++++++++++++++++++++++++++++++++++++++++++++++++++
   Copyright (c) 2013-2015 The plumed team
   (see the PEOPLE file at the root of the distribution for a list of names)

   See http://www.plumed-code.org for more information.

   This file is part of plumed, version 2.

   plumed is free software: you can redistribute it and/or modify
   it under the terms of the GNU Lesser General Public License as published by
   the Free Software Foundation, either version 3 of the License, or
   (at your option) any later version.

   plumed is distributed in the hope that it will be useful,
   but WITHOUT ANY WARRANTY; without even the implied warranty of
   MERCHANTABILITY or FITNESS FOR A PARTICULAR PURPOSE.  See the
   GNU Lesser General Public License for more details.

   You should have received a copy of the GNU Lesser General Public License
   along with plumed.  If not, see <http://www.gnu.org/licenses/>.
+++++++++++++++++++++++++++++++++++++++++++++++++++++++++++++++++++++++++ */
#ifndef __PLUMED_reference_ReferenceConfiguration_h
#define __PLUMED_reference_ReferenceConfiguration_h

#include <vector>
#include <string>
#include "tools/Vector.h"
#include "tools/Tensor.h"
#include "tools/Tools.h"
#include "tools/Exception.h"
<<<<<<< HEAD
#include "ReferenceValuePack.h"
=======
#include "tools/Matrix.h"
>>>>>>> a3fc7f33

namespace PLMD{

class Value;
class Pbc;
class OFile;
class PDB;

/// \ingroup TOOLBOX
/// Abstract base class for calculating the distance from a reference configuration.
/// A reference configuration can either have a particular set of atoms in a particular
/// given configuration or it can be that a particular set of colvars have a particular 
/// set of values.  It could also be a combination of both.  To allow all the posible
/// permutations and in order make it easy to add new ways of calculating the distance 
/// we have implemented this using polymorphism and multiple inheritance. 

class ReferenceConfigurationOptions {
friend class ReferenceConfiguration;
private:
  std::string tt;
public:
  ReferenceConfigurationOptions( const std::string& type );
  bool usingFastOption() const ;
  std::string getMultiRMSDType() const ;
};

class ReferenceConfiguration {
friend class SingleDomainRMSD;
friend double distance( const Pbc& pbc, const std::vector<Value*> & vals, ReferenceConfiguration*, ReferenceConfiguration*, const bool& squared );
private:
/// The name of this particular config
  std::string name;
/// A weight assigned to this particular frame
  double weight;
/// A vector containing all the remarks from the pdb input
  std::vector<std::string> line;
/// This is used to store the values of arguments
//  std::vector<double> tmparg;
/// These are used to do fake things when we copy frames
  std::vector<AtomNumber> fake_atom_numbers;
  std::vector<std::string> fake_arg_names;
/// These are use by the distance function above
  std::vector<Vector> fake_refatoms;
  std::vector<double> fake_refargs;
  std::vector<double> fake_metric;
protected:
/// Derivatives wrt to the arguments
//  std::vector<double> arg_ders;
/// The virial contribution has to be stored 
//  bool virialWasSet;
//  Tensor virial;
/// Derivatives wrt to the atoms
//  std::vector<Vector> atom_ders;
/// Crash with an error
  void error(const std::string& msg);
/// Clear the derivatives 
  void clearDerivatives();
public:
  ReferenceConfiguration( const ReferenceConfigurationOptions& ro );
/// Destructor
  virtual ~ReferenceConfiguration();
/// Return the name of this metric
  std::string getName() const ;
///
  virtual unsigned getNumberOfReferencePositions() const ;
  virtual unsigned getNumberOfReferenceArguments() const ;
/// Retrieve the atoms that are required for this guy
  virtual void getAtomRequests( std::vector<AtomNumber>&, bool disable_checks=false ){}
/// Retrieve the arguments that are required for this guy
  virtual void getArgumentRequests( std::vector<std::string>&, bool disable_checks=false ){}
/// Set the final number of arguments
//  virtual void setNumberOfArguments( const unsigned& );
/// Set the final number of atoms
//  virtual void setNumberOfAtoms( const unsigned& );
/// Set the reference configuration using a PDB 
  virtual void set( const PDB& );
/// Do all local business for setting the configuration 
  virtual void read( const PDB& )=0;
/// Set the weight for this frame
  void setWeight( const double& ww );
/// Return the weight for this frame
  double getWeight() const ;
/// Calculate the distance from the reference configuration
  double calculate( const std::vector<Vector>& pos, const Pbc& pbc, const std::vector<Value*>& vals, ReferenceValuePack& myder, const bool& squared=false ) const ;
/// Calculate the distance from the reference configuration
  virtual double calc( const std::vector<Vector>& pos, const Pbc& pbc, const std::vector<Value*>& vals, const std::vector<double>& args, 
                       ReferenceValuePack& myder, const bool& squared ) const=0;
// /// Return the derivative wrt to the ith atom
//   Vector getAtomDerivative( const unsigned& ) const ;
// /// Return the derivative wrt to the ith argument
//   double getArgumentDerivative( const unsigned& ) const ;
/// Return the derivatives of the distance wrt the cell vectors.  This returns false
/// for everything other than DRMSD as these sort of calculations have to be done 
/// separately when you use RMSD 
//   bool getVirial( Tensor& virout ) const ;    
/// Parse something from the pdb remarks
  template<class T>
  bool parse( const std::string&key, T&t, bool ignore_missing=false );
/// Parse vector from the pdb remarks
  template<class T>
  bool parseVector( const std::string&key, std::vector<T>&t, bool ignore_missing=false );
/// Parse a flag
  void parseFlag(const std::string&key,bool&t);
/// Check that all the remarks in the pdb have been read in
  void checkRead();
/// Copy derivatives from one frame to this frame
  void copyDerivatives( const ReferenceConfiguration* );
/// Set the atom numbers and the argument names
  void setNamesAndAtomNumbers( const std::vector<AtomNumber>& numbers, const std::vector<std::string>& arg );
/// Set the reference structure (perhaps should also pass the pbc and align and displace )
  void setReferenceConfig( const std::vector<Vector>& pos, const std::vector<double>& arg, const std::vector<double>& metric );
/// Print a pdb file containing the reference configuration
  void print( OFile& ofile, const double& time, const double& weight, const double& old_norm );
  void print( OFile& ofile, const std::string& fmt );
/// Get one of the referene arguments
  virtual double getReferenceArgument( const unsigned& i ){ plumed_error(); return 0.0; }
/// These are overwritten in ReferenceArguments and ReferenceAtoms but are required here 
/// to make PLMD::distance work
  virtual const std::vector<Vector>& getReferencePositions() const ; 
  virtual const std::vector<double>& getReferenceArguments(); 
  virtual const std::vector<double>& getReferenceMetric();
/// These are overwritten in ReferenceArguments and ReferenceAtoms to make frame copying work
  virtual const std::vector<AtomNumber>& getAbsoluteIndexes();
  virtual const std::vector<std::string>& getArgumentNames();
/// Stuff for pca
  virtual bool pcaIsEnabledForThisReference(){ return false; }
  virtual Vector getAtomicDisplacement( const unsigned& iatom ){ plumed_error(); return Vector(0.0,0.0,0.0); }
  virtual double projectAtomicDisplacementOnVector( const unsigned& i, const Matrix<Vector>& eigv, const std::vector<Vector>& pos, std::vector<Vector>& derivatives ){
     plumed_error(); return 1; 
  }
/// Stuff for sanity checks on distance
  bool isDirection() const ;
};

// inline
// Vector ReferenceConfiguration::getAtomDerivative( const unsigned& ider ) const {
//   plumed_dbg_assert( ider<atom_ders.size() );
//   return atom_ders[ider];
// }

// inline
// double ReferenceConfiguration::getArgumentDerivative( const unsigned& ider ) const {
//   plumed_dbg_assert( ider<arg_ders.size() );
//   return arg_ders[ider];
// }

inline
void ReferenceConfiguration::setWeight( const double& ww ){
  weight=ww;
}

inline
double ReferenceConfiguration::getWeight() const {
  return weight;
}

template<class T>
bool ReferenceConfiguration::parse(const std::string&key, T&t, bool ignore_missing ){
  bool found=Tools::parse(line,key,t);
  if(!ignore_missing && !found) error(key + " is missing"); 
  return found;
}

template<class T>
bool ReferenceConfiguration::parseVector(const std::string&key,std::vector<T>&t, bool ignore_missing){
  bool found=Tools::parseVector(line,key,t);
  if(!ignore_missing && !found)  error(key + " is missing");
  return found;
}

inline
const std::vector<Vector>& ReferenceConfiguration::getReferencePositions() const { 
  return fake_refatoms;
}

inline
const std::vector<double>& ReferenceConfiguration::getReferenceArguments(){
  return fake_refargs;
}

inline
const std::vector<double>& ReferenceConfiguration::getReferenceMetric(){
  return fake_metric;
}

inline
const std::vector<AtomNumber>& ReferenceConfiguration::getAbsoluteIndexes(){
  return fake_atom_numbers;
}

inline
const std::vector<std::string>& ReferenceConfiguration::getArgumentNames(){
  return fake_arg_names;
}

inline
unsigned ReferenceConfiguration::getNumberOfReferencePositions() const {
  return 0;
}

inline
unsigned ReferenceConfiguration::getNumberOfReferenceArguments() const {
  return 0;
}



}
#endif<|MERGE_RESOLUTION|>--- conflicted
+++ resolved
@@ -28,11 +28,8 @@
 #include "tools/Tensor.h"
 #include "tools/Tools.h"
 #include "tools/Exception.h"
-<<<<<<< HEAD
 #include "ReferenceValuePack.h"
-=======
 #include "tools/Matrix.h"
->>>>>>> a3fc7f33
 
 namespace PLMD{
 
@@ -89,7 +86,7 @@
 /// Crash with an error
   void error(const std::string& msg);
 /// Clear the derivatives 
-  void clearDerivatives();
+//  void clearDerivatives();
 public:
   ReferenceConfiguration( const ReferenceConfigurationOptions& ro );
 /// Destructor
@@ -148,7 +145,7 @@
   void print( OFile& ofile, const double& time, const double& weight, const double& old_norm );
   void print( OFile& ofile, const std::string& fmt );
 /// Get one of the referene arguments
-  virtual double getReferenceArgument( const unsigned& i ){ plumed_error(); return 0.0; }
+  virtual double getReferenceArgument( const unsigned& i ) const { plumed_error(); return 0.0; }
 /// These are overwritten in ReferenceArguments and ReferenceAtoms but are required here 
 /// to make PLMD::distance work
   virtual const std::vector<Vector>& getReferencePositions() const ; 
@@ -159,12 +156,13 @@
   virtual const std::vector<std::string>& getArgumentNames();
 /// Stuff for pca
   virtual bool pcaIsEnabledForThisReference(){ return false; }
-  virtual Vector getAtomicDisplacement( const unsigned& iatom ){ plumed_error(); return Vector(0.0,0.0,0.0); }
-  virtual double projectAtomicDisplacementOnVector( const unsigned& i, const Matrix<Vector>& eigv, const std::vector<Vector>& pos, std::vector<Vector>& derivatives ){
+  virtual double projectAtomicDisplacementOnVector( const unsigned& i, const Matrix<Vector>& eigv, const std::vector<Vector>& pos, ReferenceValuePack& mypack ) const {
      plumed_error(); return 1; 
   }
 /// Stuff for sanity checks on distance
   bool isDirection() const ;
+/// Stuff to setup pca
+  virtual void setupPCAStorage( ReferenceValuePack& mypack ){ plumed_error(); }
 };
 
 // inline
