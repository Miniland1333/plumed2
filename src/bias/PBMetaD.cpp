/* +++++++++++++++++++++++++++++++++++++++++++++++++++++++++++++++++++++++++
   Copyright (c) 2015,2016 The plumed team
   (see the PEOPLE file at the root of the distribution for a list of names)

   See http://www.plumed.org for more information.

   This file is part of plumed, version 2.

   plumed is free software: you can redistribute it and/or modify
   it under the terms of the GNU Lesser General Public License as published by
   the Free Software Foundation, either version 3 of the License, or
   (at your option) any later version.

   plumed is distributed in the hope that it will be useful,
   but WITHOUT ANY WARRANTY; without even the implied warranty of
   MERCHANTABILITY or FITNESS FOR A PARTICULAR PURPOSE.  See the
   GNU Lesser General Public License for more details.

   You should have received a copy of the GNU Lesser General Public License
   along with plumed.  If not, see <http://www.gnu.org/licenses/>.
+++++++++++++++++++++++++++++++++++++++++++++++++++++++++++++++++++++++++ */
#include "Bias.h"
#include "ActionRegister.h"
#include "core/ActionSet.h"
#include "tools/Grid.h"
#include "core/PlumedMain.h"
#include "core/Atoms.h"
#include "tools/Exception.h"
#include "tools/Random.h"
#include <string>
#include <cstring>
#include "tools/File.h"
#include "time.h"
#include <iostream>
#include <limits>

#define DP2CUTOFF 6.25

using namespace std;


namespace PLMD{
namespace bias{

//+PLUMEDOC BIAS PBMETAD 
/*
Used to performed Parallel Bias MetaDynamics.

This action activate Parallel Bias MetaDynamics (PBMetaD) \cite pbmetad, a version of MetaDynamics \cite metad in which 
multiple low-dimensional bias potentials are applied in parallel.
In the current implementation, these have the form of mono-dimensional MetaDynamics bias
potentials:

\f[
{V(s_1,t), ..., V(s_N,t)}
\f]

where:

\f[
V(s_i,t) = \sum_{ k \tau < t} W_i(k \tau)
\exp\left(
- \frac{(s_i-s_i^{(0)}(k \tau))^2}{2\sigma_i^2}
\right).
\f]

To ensure the convergence of each mono-dimensional bias potential to the corresponding free energy,
at each deposition step the Gaussian heights are multiplied by the so-called conditional term:

\f[
W_i(k \tau)=W_0 \frac{\exp\left(
- \frac{V(s_i,k \tau)}{k_B T}
\right)}{\sum_{i=1}^N 
\exp\left(
- \frac{V(s_i,k \tau)}{k_B T}
\right)}
\f]

where \f$W_0\f$ is the initial Gaussian height.

The PBMetaD bias potential is defined by:

\f[
V_{PB}(\vec{s},t) = -k_B T \log{\sum_{i=1}^N 
\exp\left(
- \frac{V(s_i,t)}{k_B T}
\right)}.
\f]


Information on the Gaussian functions that build each bias potential are printed to 
multiple HILLS files, which 
are used both to restart the calculation and to reconstruct the mono-dimensional 
free energies as a function of the corresponding CVs. 
These can be reconstructed using the \ref sum_hills utility because the final bias is given
by: 

\f[
V(s_i) = -F(s_i)
\f]

Currently, only a subset of the \ref METAD options are available in PBMetaD.

The bias potentials can be stored on a grid to increase performances of long PBMetaD simulations.
You should
provide either the number of bins for every collective variable (GRID_BIN) or
the desired grid spacing (GRID_SPACING). In case you provide both PLUMED will use
the most conservative choice (highest number of bins) for each dimension.
In case you do not provide any information about bin size (neither GRID_BIN nor GRID_SPACING)
and if Gaussian width is fixed PLUMED will use 1/5 of the Gaussian width as grid spacing.
This default choice should be reasonable for most applications.

Another option that is available is well-tempered metadynamics \cite Barducci:2008. In this
variant of PBMetaD the heights of the Gaussian hills are rescaled at each step by the 
additional well-tempered metadynamics term.
This  ensures that each bias converges more smoothly. It should be noted that, in the case of well-tempered metadynamics, in
the output printed the Gaussian height is re-scaled using the bias factor.
Also notice that with well-tempered metadynamics the HILLS files do not contain the bias,
but the negative of the free-energy estimate. This choice has the advantage that
one can restart a simulation using a different value for the \f$\Delta T\f$. The applied bias will be scaled accordingly.

With the keyword INTERVAL one changes the metadynamics algorithm setting the bias force equal to zero 
outside boundary \cite baftizadeh2012protein. If, for example, metadynamics is performed on a CV s and one is interested only 
to the free energy for s > sw, the history dependent potential is still updated according to the above
equations but the metadynamics force is set to zero for s < sw. Notice that Gaussians are added also 
if s < sw, as the tails of these Gaussians influence VG in the relevant region s > sw. In this way, the 
force on the system in the region s > sw comes from both metadynamics and the force field, in the region 
s < sw only from the latter. This approach allows obtaining a history-dependent bias potential VG that 
fluctuates around a stable estimator, equal to the negative of the free energy far enough from the 
boundaries. Note that:
- It works only for one-dimensional biases;
- It works both with and without GRID;
- The interval limit sw in a region where the free energy derivative is not large;
- If in the region outside the limit sw the system has a free energy minimum, the INTERVAL keyword should 
  be used together with a \ref UPPER_WALLS or \ref LOWER_WALLS at sw.
  
Multiple walkers  \cite multiplewalkers can also be used, in the MPI implementation only. See below the examples.

\par Examples
The following input is for PBMetaD calculation using as
collective variables the distance between atoms 3 and 5
and the distance between atoms 2 and 4. The value of the CVs and
the PBMetaD bias potential are written to the COLVAR file every 100 steps.
\verbatim
DISTANCE ATOMS=3,5 LABEL=d1
DISTANCE ATOMS=2,4 LABEL=d2
PBMETAD ARG=d1,d2 SIGMA=0.2,0.2 HEIGHT=0.3 PACE=500 LABEL=pb FILE=HILLS_d1,HILLS_d2
PRINT ARG=d1,d2,pb.bias STRIDE=100 FILE=COLVAR
\endverbatim
(See also \ref DISTANCE and \ref PRINT).

\par
If you use well-tempered metadynamics, you should specify a single biasfactor and initial
Gaussian height. 
\verbatim
DISTANCE ATOMS=3,5 LABEL=d1
DISTANCE ATOMS=2,4 LABEL=d2
PBMETAD ...
ARG=d1,d2 SIGMA=0.2,0.2 HEIGHT=0.3 
PACE=500 BIASFACTOR=8 LABEL=pb 
FILE=HILLS_d1,HILLS_d2
... PBMETAD
PRINT ARG=d1,d2,pb.bias STRIDE=100 FILE=COLVAR
\endverbatim

\par 
Only the MPI version of multiple-walkers is currently implemented.
\verbatim
DISTANCE ATOMS=3,5 LABEL=d1
DISTANCE ATOMS=2,4 LABEL=d2
PBMETAD ...
ARG=d1,d2 SIGMA=0.2,0.2 HEIGHT=0.3 
PACE=500 BIASFACTOR=8 LABEL=pb 
FILE=HILLS_d1,HILLS_d2
MULTIPLE_WALKERS
... PBMETAD
PRINT ARG=d1,d2,pb.bias STRIDE=100 FILE=COLVAR
\endverbatim

*/
//+ENDPLUMEDOC

class PBMetaD : public Bias{

private:
  struct Gaussian {
   vector<double> center;
   vector<double> sigma;
   double height;
   Gaussian(const vector<double> & center,const vector<double> & sigma, double height):
     center(center),sigma(sigma),height(height){}
  };
  vector<double> sigma0_;
  vector< vector<Gaussian> > hills_;
  vector<OFile*> hillsOfiles_;
  vector<OFile*> gridfiles_;
  vector<Grid*> BiasGrids_;
  bool    grid_;
  double  height0_;
  double  biasf_;
  double  kbt_;
  int     stride_;
  int     wgridstride_;
  bool    welltemp_;
  bool    multiple_w;
  vector<double> uppI_;
  vector<double> lowI_;
  vector<bool>  doInt_;
  bool isFirstStep;

  void   readGaussians(int iarg, IFile*);
  bool   readChunkOfGaussians(int iarg, IFile *ifile, unsigned n);
  void   writeGaussian(int iarg, const Gaussian&, OFile*);
  void   addGaussian(int iarg, const Gaussian&);
  double getBiasAndDerivatives(int iarg, const vector<double>&,double* der=NULL);
  double evaluateGaussian(int iarg, const vector<double>&, const Gaussian&,double* der=NULL);
  vector<unsigned> getGaussianSupport(int iarg, const Gaussian&);
  bool   scanOneHill(int iarg, IFile *ifile,  vector<Value> &v, vector<double> &center, vector<double>  &sigma, double &height);
  std::string fmt;

public:
  explicit PBMetaD(const ActionOptions&);
  ~PBMetaD();
  void calculate();
  void update();
  static void registerKeywords(Keywords& keys);
};

PLUMED_REGISTER_ACTION(PBMetaD,"PBMETAD")

void PBMetaD::registerKeywords(Keywords& keys){
  Bias::registerKeywords(keys);
  componentsAreNotOptional(keys);
  keys.addOutputComponent("bias","default","the instantaneous value of the bias potential");
  keys.use("ARG");
  keys.add("compulsory","SIGMA","the widths of the Gaussian hills");
  keys.add("compulsory","PACE","the frequency for hill addition, one for all biases");
  keys.add("compulsory","FILE","files in which the lists of added hills are stored");
  keys.add("optional","HEIGHT","the height of the Gaussian hills, one for all biases. Compulsory unless TAU, TEMP and BIASFACTOR are given");
  keys.add("optional","FMT","specify format for HILLS files (useful for decrease the number of digits in regtests)");
  keys.add("optional","BIASFACTOR","use well tempered metadynamics with this biasfactor, one for all biases.  Please note you must also specify temp");
  keys.add("optional","TEMP","the system temperature - this is only needed if you are doing well-tempered metadynamics");
  keys.add("optional","TAU","in well tempered metadynamics, sets height to (kb*DeltaT*pace*timestep)/tau");
  keys.add("optional","GRID_RFILES", "read grid for the bias");
  keys.add("optional","GRID_WFILES", "dump grid for the bias");
  keys.add("optional","GRID_WSTRIDE", "frequency for dumping the grid");
  keys.add("optional","GRID_MIN","the lower bounds for the grid");
  keys.add("optional","GRID_MAX","the upper bounds for the grid");
  keys.add("optional","GRID_BIN","the number of bins for the grid");
  keys.add("optional","GRID_SPACING","the approximate grid spacing (to be used as an alternative or together with GRID_BIN)");
  keys.addFlag("GRID_SPARSE",false,"use a sparse grid to store hills");
  keys.addFlag("GRID_NOSPLINE",false,"don't use spline interpolation with grids");
  keys.add("optional","INTERVAL_MIN","monodimensional lower limits, outside the limits the system will not feel the biasing force.");
  keys.add("optional","INTERVAL_MAX","monodimensional upper limits, outside the limits the system will not feel the biasing force.");
  keys.addFlag("MULTIPLE_WALKERS",false,"Switch on MPI version of multiple walkers");
}

PBMetaD::~PBMetaD(){
  for(unsigned i=0; i<BiasGrids_.size();   ++i) delete BiasGrids_[i];
  for(unsigned i=0; i<hillsOfiles_.size(); ++i){
   hillsOfiles_[i]->close();
   delete hillsOfiles_[i];
  }
  if(wgridstride_ > 0) {
   for(unsigned i=0; i<gridfiles_.size(); ++i) {
    gridfiles_[i]->close();
    delete gridfiles_[i];
   }
  }
}

PBMetaD::PBMetaD(const ActionOptions& ao):
PLUMED_BIAS_INIT(ao),
grid_(false), height0_(std::numeric_limits<double>::max()),
biasf_(1.0), kbt_(0.0), stride_(0), welltemp_(false),
multiple_w(false), isFirstStep(true)
{

  parse("FMT",fmt);

  // parse the sigma
  parseVector("SIGMA",sigma0_);
  if( sigma0_.size()!=getNumberOfArguments() ) error("number of arguments does not match number of SIGMA parameters");
 
  // note: HEIGHT is not compulsory, since one could use the TAU keyword, see below
  parse("HEIGHT",height0_);
  parse("PACE",stride_);
  if(stride_<=0) error("frequency for hill addition is nonsensical");
  
  vector<string> hillsfname;
  parseVector("FILE",hillsfname);
  if( hillsfname.size()!=getNumberOfArguments() ) error("number of FILE arguments does not match number of HILLS files");

  parse("BIASFACTOR",biasf_);
  if( biasf_<1.0 ) error("well tempered bias factor is nonsensical");
  double temp=0.0;
  parse("TEMP",temp);
  if(temp>0.0) kbt_=plumed.getAtoms().getKBoltzmann()*temp;
  else kbt_=plumed.getAtoms().getKbT();
  if(biasf_>1.0){
    if(kbt_==0.0) error("Unless the MD engine passes the temperature to plumed, with well-tempered metad you must specify it using TEMP");
    welltemp_=true;
  }
  double tau=0.0;
  parse("TAU",tau);
  if(tau==0.0){
    if(height0_==std::numeric_limits<double>::max()) error("At least one between HEIGHT and TAU should be specified");
    // if tau is not set, we compute it here from the other input parameters
    if(welltemp_) tau=(kbt_*(biasf_-1.0))/height0_*getTimeStep()*stride_;
  } else {
    if(!welltemp_)error("TAU only makes sense in well-tempered metadynamics");
    if(height0_!=std::numeric_limits<double>::max()) error("At most one between HEIGHT and TAU should be specified");
    height0_=(kbt_*(biasf_-1.0))/tau*getTimeStep()*stride_;
  }
  
  // MPI version
  parseFlag("MULTIPLE_WALKERS",multiple_w);

  // Grid file
  vector<string> gridfilenames_;
  parseVector("GRID_WFILES",gridfilenames_);
  parse("GRID_WSTRIDE",wgridstride_);
  if (wgridstride_ == 0 && gridfilenames_.size() > 0) {
    error("frequency with which to output grid not specified use GRID_WSTRIDE");
  }

  // Read grid
  vector<string> gridreadfilenames_;
  parseVector("GRID_RFILES",gridreadfilenames_);
  
  // Grid Stuff
  vector<std::string> gmin(getNumberOfArguments());
  parseVector("GRID_MIN",gmin);
  if(gmin.size()!=getNumberOfArguments() && gmin.size()!=0) error("not enough values for GRID_MIN");
  vector<std::string> gmax(getNumberOfArguments());
  parseVector("GRID_MAX",gmax);
  if(gmax.size()!=getNumberOfArguments() && gmax.size()!=0) error("not enough values for GRID_MAX");
  vector<unsigned> gbin(getNumberOfArguments());
  vector<double>   gspacing;
  parseVector("GRID_BIN",gbin);
  if(gbin.size()!=getNumberOfArguments() && gbin.size()!=0) error("not enough values for GRID_BIN");
  parseVector("GRID_SPACING",gspacing);
  if(gspacing.size()!=getNumberOfArguments() && gspacing.size()!=0) error("not enough values for GRID_SPACING");
  if(gmin.size()!=gmax.size()) error("GRID_MAX and GRID_MIN should be either present or absent");
  if(gspacing.size()!=0 && gmin.size()==0) error("If GRID_SPACING is present also GRID_MIN should be present");
  if(gbin.size()!=0     && gmin.size()==0) error("If GRID_SPACING is present also GRID_MIN should be present");
  if(gmin.size()!=0){
    if(gbin.size()==0 && gspacing.size()==0){
        log<<"  Binsize not specified, 1/10 of sigma will be be used\n";
        plumed_assert(sigma0_.size()==getNumberOfArguments());
        gspacing.resize(getNumberOfArguments());
        for(unsigned i=0;i<gspacing.size();i++) gspacing[i]=0.1*sigma0_[i];
    } else if(gspacing.size()!=0 && gbin.size()==0){
      log<<"  The number of bins will be estimated from GRID_SPACING\n";
    } else if(gspacing.size()!=0 && gbin.size()!=0){
      log<<"  You specified both GRID_BIN and GRID_SPACING\n";
      log<<"  The more conservative (highest) number of bins will be used for each variable\n";
    }
    if(gbin.size()==0) gbin.assign(getNumberOfArguments(),1);
    if(gspacing.size()!=0) for(unsigned i=0;i<getNumberOfArguments();i++){
      double a,b;
      Tools::convert(gmin[i],a);
      Tools::convert(gmax[i],b);
      unsigned n=((b-a)/gspacing[i])+1;
      if(gbin[i]<n) gbin[i]=n;
    }
  }
  bool sparsegrid=false;
  parseFlag("GRID_SPARSE",sparsegrid);
  bool nospline=false;
  parseFlag("GRID_NOSPLINE",nospline);
  bool spline=!nospline;
  if(gbin.size()>0){grid_=true;}
<<<<<<< HEAD
 
  if(!grid_&&gridfilenames_.size() > 0) error("To write a grid you need first to define it!");
  if(!grid_&&gridreadfilenames_.size() > 0) error("To read a grid you need first to define it!");
 
=======

  doInt_.resize(getNumberOfArguments(),false);  
>>>>>>> cbd18f53
  // Interval keyword
  parseVector("INTERVAL_MIN",lowI_);
  parseVector("INTERVAL_MAX",uppI_);
  // various checks
  if(lowI_.size()!=uppI_.size()) error("both a lower and an upper limits must be provided with INTERVAL");
  if(lowI_.size()!=0 && lowI_.size()!=getNumberOfArguments()) error("check number of argument of INTERVAL");
  for(unsigned i=0; i<lowI_.size(); ++i) {
    if(uppI_[i]<lowI_[i]) error("The Upper limit must be greater than the Lower limit!");
    if(getPntrToArgument(i)->isPeriodic()) warning("INTERVAL is not used for periodic variables");
    else doInt_[i]=true;
  }
 
  checkRead();

  log.printf("  Gaussian width ");
  for(unsigned i=0;i<sigma0_.size();++i) log.printf(" %f",sigma0_[i]);
  log.printf("  Gaussian height %f\n",height0_);
  log.printf("  Gaussian deposition pace %d\n",stride_); 

  log.printf("  Gaussian files ");
  for(unsigned i=0; i<hillsfname.size(); ++i) log.printf("%s ",hillsfname[i].c_str());
  log.printf("\n");
  if(welltemp_){
    log.printf("  Well-Tempered Bias Factor %f\n",biasf_);
    log.printf("  Hills relaxation time (tau) %f\n",tau);
    log.printf("  KbT %f\n",kbt_);
  }
  if(multiple_w) log.printf("  Multiple walkers active using MPI communnication\n");
  for(unsigned i=0; i<doInt_.size();i++) {
    if(doInt_[i]) log.printf("  Upper and Lower limits boundaries for the bias of CV %i are activated\n", i);
  }
  if(grid_){
   log.printf("  Grid min");
   for(unsigned i=0;i<gmin.size();++i) log.printf(" %s",gmin[i].c_str() );
   log.printf("\n");
   log.printf("  Grid max");
   for(unsigned i=0;i<gmax.size();++i) log.printf(" %s",gmax[i].c_str() );
   log.printf("\n");
   log.printf("  Grid bin");
   for(unsigned i=0;i<gbin.size();++i) log.printf(" %u",gbin[i]);
   log.printf("\n");
   if(spline){log.printf("  Grid uses spline interpolation\n");}
   if(sparsegrid){log.printf("  Grid uses sparse grid\n");}
   if(wgridstride_>0) {
    for(unsigned i=0; i<gridfilenames_.size(); ++i) {
     log.printf("  Grid is written on file %s with stride %d\n",gridfilenames_[i].c_str(),wgridstride_);
    }
   }
   if(gridreadfilenames_.size()>0) {
    for(unsigned i=0; i<gridreadfilenames_.size(); ++i) {
     log.printf("  Reading bias from grid in file %s \n",gridreadfilenames_[i].c_str());
    }
   }
  }

  addComponent("bias"); componentIsNotPeriodic("bias");

  // initializing vector of hills
  hills_.resize(getNumberOfArguments());

  // restart from external grid
  bool restartedFromGrid=false;

  // initializing and checking grid
  if(grid_){
   // check for mesh and sigma size
   for(unsigned i=0;i<getNumberOfArguments();i++) {
     double a,b;
     Tools::convert(gmin[i],a);
     Tools::convert(gmax[i],b);
     double mesh=(b-a)/((double)gbin[i]);
     if(mesh>0.5*sigma0_[i]) log<<"  WARNING: Using a METAD with a Grid Spacing larger than half of the Gaussians width can produce artifacts\n";
   }
   std::string funcl=getLabel() + ".bias";
   for(unsigned i=0; i<getNumberOfArguments(); ++i){
    std::vector<Value*> args(1);
    args[0] = getPntrToArgument(i);
    vector<std::string> gmin_t(1);
    vector<std::string> gmax_t(1);
    vector<unsigned>    gbin_t(1);
    gmin_t[0] = gmin[i];
    gmax_t[0] = gmax[i];
    gbin_t[0] = gbin[i];
    Grid* BiasGrid_;
    // Read grid from file
    if(gridreadfilenames_.size()>0) {
     IFile gridfile;
     gridfile.link(*this);
     if(gridfile.FileExist(gridreadfilenames_[i])){
      gridfile.open(gridreadfilenames_[i]);
     } else {
      error("The GRID file you want to read: " + gridreadfilenames_[i] + ", cannot be found!");
     }
     string funcl = getLabel() + ".bias";
     BiasGrid_ = Grid::create(funcl, args, gridfile, gmin_t, gmax_t, gbin_t, sparsegrid, spline, true);
     gridfile.close();
     if(BiasGrid_->getDimension() != args.size()) {
      error("mismatch between dimensionality of input grid and number of arguments");
     }
     if(getPntrToArgument(i)->isPeriodic() != BiasGrid_->getIsPeriodic()[0]) {
      error("periodicity mismatch between arguments and input bias");
     }
     log.printf("  Restarting from %s:",gridreadfilenames_[i].c_str());                  
     if(getRestart()) restartedFromGrid=true;
    } else {
      if(!sparsegrid){BiasGrid_=new Grid(funcl,args,gmin_t,gmax_t,gbin_t,spline,true);}
      else           {BiasGrid_=new SparseGrid(funcl,args,gmin_t,gmax_t,gbin_t,spline,true);}
      std::vector<std::string> actualmin=BiasGrid_->getMin();
      std::vector<std::string> actualmax=BiasGrid_->getMax();
      if(gmin_t[0]!=actualmin[0]) log<<"  WARNING: GRID_MIN["<<i<<"] has been adjusted to "<<actualmin[0]<<" to fit periodicity\n";
      if(gmax_t[0]!=actualmax[0]) log<<"  WARNING: GRID_MAX["<<i<<"] has been adjusted to "<<actualmax[0]<<" to fit periodicity\n";
    }
    BiasGrids_.push_back(BiasGrid_);
   }
  }

  // read Gaussians if restarting
  if (!restartedFromGrid){
   for(unsigned i=0;i<hillsfname.size();++i){
    IFile *ifile = new IFile();
    ifile->link(*this);
    if(ifile->FileExist(hillsfname[i])){
     ifile->open(hillsfname[i]);
     if(getRestart()){
      log.printf("  Restarting from %s:",hillsfname[i].c_str());                  
      readGaussians(i, ifile);                                                    
     }
     ifile->reset(false);
     ifile->close();
     delete ifile;
    }
   }
  }

  comm.Barrier();
  // this barrier is needed when using walkers_mpi
  // to be sure that all files have been read before
  // backing them up
  // it should not be used when walkers_mpi is false otherwise
  // it would introduce troubles when using replicas without METAD
  // (e.g. in bias exchange with a neutral replica)
  // see issue #168 on github
  if(comm.Get_rank()==0 && multiple_w) multi_sim_comm.Barrier();

  // open hills files for writing
  for(unsigned i=0;i<hillsfname.size();++i){
   OFile *ofile = new OFile();
   ofile->link(*this);
   string hillsfname_tmp = hillsfname[i];
   // if multiple walkers, only rank 0 will write to file
   if(multiple_w){
    int r=0;
    if(comm.Get_rank()==0) r=multi_sim_comm.Get_rank();
    comm.Bcast(r,0);
    if(r>0) hillsfname_tmp="/dev/null";
    ofile->enforceSuffix("");
<<<<<<< HEAD
   }
   ofile->open(hillsfname_tmp);
   if(fmt.length()>0) ofile->fmtField(fmt);
   ofile->addConstantField("multivariate");
   if(doInt_) {
=======
  }
  ofile->open(hillsfname_tmp);
  if(fmt.length()>0) ofile->fmtField(fmt);
  ofile->addConstantField("multivariate");
  if(doInt_[i]) {
>>>>>>> cbd18f53
    ofile->addConstantField("lower_int").printField("lower_int",lowI_[i]);
    ofile->addConstantField("upper_int").printField("upper_int",uppI_[i]);
   }
   ofile->setHeavyFlush();
   // output periodicities of variables
   ofile->setupPrintValue( getPntrToArgument(i) );
   // push back
   hillsOfiles_.push_back(ofile);
  }

  // Dump grid to files
  if(wgridstride_ > 0) {
   for(unsigned i = 0; i < gridfilenames_.size(); ++i) {
    OFile *ofile = new OFile();
    ofile->link(*this);
    string gridfname_tmp = gridfilenames_[i];
    if(multiple_w) {
     int r = 0;
     if(comm.Get_rank() == 0) {
      r = multi_sim_comm.Get_rank();
     }
     comm.Bcast(r, 0);
     if(r>0) {
      gridfname_tmp = "/dev/null";
     }
     ofile->enforceSuffix("");
    }
    ofile->open(gridfname_tmp);
    ofile->setHeavyFlush();
    gridfiles_.push_back(ofile);
   }
  }

  log<<"  Bibliography "<<plumed.cite("Pfaendtner and Bonomi. J. Chem. Theory Comput. 11, 5062 (2015)");
  if(doInt_[0]) log<<plumed.cite(
     "Baftizadeh, Cossio, Pietrucci, and Laio, Curr. Phys. Chem. 2, 79 (2012)");
  if(multiple_w) log<<plumed.cite(
    "Raiteri, Laio, Gervasio, Micheletti, and Parrinello, J. Phys. Chem. B 110, 3533 (2006)");   
  log<<"\n";
}

void PBMetaD::readGaussians(int iarg, IFile *ifile){
 vector<double> center(1);
 vector<double> sigma(1);
 double height;
 int nhills=0; 

 std::vector<Value> tmpvalues;
 tmpvalues.push_back( Value( this, getPntrToArgument(iarg)->getName(), false ) ); 

 while(scanOneHill(iarg,ifile,tmpvalues,center,sigma,height)){;
  nhills++;
  if(welltemp_){height*=(biasf_-1.0)/biasf_;}
  addGaussian(iarg, Gaussian(center,sigma,height));
 }     
 log.printf("      %d Gaussians read\n",nhills);
}

bool PBMetaD::readChunkOfGaussians(int iarg, IFile *ifile, unsigned n){
 vector<double> center(1);
 vector<double> sigma(1);
 double height;
 unsigned nhills=0;
 std::vector<Value> tmpvalues;
 tmpvalues.push_back( Value( this, getPntrToArgument(iarg)->getName(), false ) ); 

 while(scanOneHill(iarg,ifile,tmpvalues,center,sigma,height)){;
  if(welltemp_){height*=(biasf_-1.0)/biasf_;}
  addGaussian(iarg, Gaussian(center,sigma,height));
  if(nhills==n){
      log.printf("      %u Gaussians read\n",nhills);
      return true;
  }
  nhills++;
 }     
 log.printf("      %u Gaussians read\n",nhills);
 return false;
}

void PBMetaD::writeGaussian(int iarg, const Gaussian& hill, OFile *ofile){
  ofile->printField("time",getTimeStep()*getStep());
  ofile->printField(getPntrToArgument(iarg),hill.center[0]);
  ofile->printField("multivariate","false");
  ofile->printField("sigma_"+getPntrToArgument(iarg)->getName(),hill.sigma[0]);
  double height=hill.height;
  if(welltemp_){height *= biasf_/(biasf_-1.0);}
  ofile->printField("height",height);
  ofile->printField("biasf",biasf_);
  ofile->printField();
}

void PBMetaD::addGaussian(int iarg, const Gaussian& hill){
 if(!grid_){hills_[iarg].push_back(hill);} 
 else{
  vector<unsigned> nneighb=getGaussianSupport(iarg, hill);
  vector<Grid::index_t> neighbors=BiasGrids_[iarg]->getNeighbors(hill.center,nneighb);
  vector<double> der(1);
  vector<double> xx(1);
  if(comm.Get_size()==1){
    for(unsigned i=0;i<neighbors.size();++i){
     Grid::index_t ineigh=neighbors[i];
     der[0]=0.0;
     BiasGrids_[iarg]->getPoint(ineigh,xx);
     double bias=evaluateGaussian(iarg,xx,hill,&der[0]);
     BiasGrids_[iarg]->addValueAndDerivatives(ineigh,bias,der);
    } 
  } else {
    unsigned stride=comm.Get_size();
    unsigned rank=comm.Get_rank();
    vector<double> allder(neighbors.size(),0.0);
    vector<double> allbias(neighbors.size(),0.0);
    for(unsigned i=rank;i<neighbors.size();i+=stride){
     Grid::index_t ineigh=neighbors[i];
     BiasGrids_[iarg]->getPoint(ineigh,xx);
     allbias[i]=evaluateGaussian(iarg,xx,hill,&allder[i]);
    }
    comm.Sum(allbias);
    comm.Sum(allder);
    for(unsigned i=0;i<neighbors.size();++i){
     Grid::index_t ineigh=neighbors[i];
     der[0]=allder[i];
     BiasGrids_[iarg]->addValueAndDerivatives(ineigh,allbias[i],der);
    }
  }
 }
}

vector<unsigned> PBMetaD::getGaussianSupport(int iarg, const Gaussian& hill){
 vector<unsigned> nneigh;
 const double cutoff=sqrt(2.0*DP2CUTOFF)*hill.sigma[0];
 if(doInt_[iarg]){
   if(hill.center[0]+cutoff > uppI_[iarg] || hill.center[0]-cutoff < lowI_[iarg]) { 
     // in this case, we updated the entire grid to avoid problems
     return BiasGrids_[iarg]->getNbin();
   } else {
     nneigh.push_back( static_cast<unsigned>(ceil(cutoff/BiasGrids_[iarg]->getDx()[0])));
     return nneigh;
   }
 }

 nneigh.push_back( static_cast<unsigned>(ceil(cutoff/BiasGrids_[iarg]->getDx()[0])) );

 return nneigh;
}

double PBMetaD::getBiasAndDerivatives(int iarg, const vector<double>& cv, double* der)
{
 double bias=0.0;
 if(!grid_){
  unsigned stride=comm.Get_size();
  unsigned rank=comm.Get_rank();
  for(unsigned i=rank;i<hills_[iarg].size();i+=stride){
   bias += evaluateGaussian(iarg,cv,hills_[iarg][i],der);
  }
  comm.Sum(bias);
  if(der) comm.Sum(der,1);
 }else{
  if(der){
   vector<double> vder(1);
   bias = BiasGrids_[iarg]->getValueAndDerivatives(cv,vder);
   der[0] = vder[0];
  }else{
   bias = BiasGrids_[iarg]->getValue(cv);
  }
 }

 return bias;
}

double PBMetaD::evaluateGaussian
 (int iarg, const vector<double>& cv, const Gaussian& hill, double* der)
{
 double bias=0.0;
// I use a pointer here because cv is const (and should be const)
// but when using doInt it is easier to locally replace cv[0] with
// the upper/lower limit in case it is out of range
 const double *pcv=NULL; // pointer to cv
 double tmpcv[1]; // tmp array with cv (to be used with doInt_)
 if(cv.size()>0) pcv=&cv[0];
 if(doInt_[iarg]){
   plumed_assert(cv.size()==1);
   tmpcv[0]=cv[0];
   if(cv[0]<lowI_[iarg]) tmpcv[0]=lowI_[iarg];
   if(cv[0]>uppI_[iarg]) tmpcv[0]=uppI_[iarg];
   pcv=&(tmpcv[0]);
 }
 double dp = difference(0,hill.center[0],pcv[0]) / hill.sigma[0];
 double dp2 = 0.5 * dp * dp;
 if(dp2<DP2CUTOFF){
       bias = hill.height*exp(-dp2);
       if(der){der[0]+= -bias * dp / hill.sigma[0];}
 }
 if(doInt_[iarg]){
   if((cv[0]<lowI_[iarg] || cv[0]>uppI_[iarg]) && der ) der[0] = 0.0;
 }
 return bias;
}

void PBMetaD::calculate()
{
  vector<double> cv(1);
  double* der=new double[1];
  vector<double> bias(getNumberOfArguments());
  vector<double> deriv(getNumberOfArguments());

  double ene = 0.;
  double ncv = (double) getNumberOfArguments();
  for(unsigned i=0; i<getNumberOfArguments(); ++i){
   cv[0] = getArgument(i);
   der[0] = 0.0;
   bias[i] = getBiasAndDerivatives(i, cv, der);
   deriv[i] = der[0];
   ene += exp(-bias[i]/kbt_);
  }
      
  // set Forces 
  for(unsigned i=0; i<getNumberOfArguments(); ++i){
    const double f = - exp(-bias[i]/kbt_) / (ene) * deriv[i];
    setOutputForce(i, f);
  }
  delete [] der;

  // set bias
  ene = -kbt_ * (std::log(ene) - std::log(ncv));
  getPntrToComponent("bias")->set(ene);
}

void PBMetaD::update()
{
  // adding hills criteria
  bool nowAddAHill; 
  if(getStep()%stride_==0 && !isFirstStep ){nowAddAHill=true;}else{nowAddAHill=false;isFirstStep=false;}

  if(nowAddAHill){
   // get all CVs value
   vector<double> cv(getNumberOfArguments());
   for(unsigned i=0; i<getNumberOfArguments(); ++i) cv[i] = getArgument(i);
   // get all biases and heights
   vector<double> bias(getNumberOfArguments());
   vector<double> height(getNumberOfArguments());
   vector<double> cv_tmp(1);
   vector<double> sigma_tmp(1);
   double norm = 0.0;
   for(unsigned i=0; i<getNumberOfArguments(); ++i){
     cv_tmp[0] = cv[i];
     bias[i] = getBiasAndDerivatives(i, cv_tmp);
     double h = exp(-bias[i]/kbt_);
     norm += h;
     height[i] = h;
   }
   // normalize and apply welltemp correction
   for(unsigned i=0; i<getNumberOfArguments(); ++i){
     height[i] *=  height0_ / norm;
     if(welltemp_) height[i] *= exp(-bias[i]/(kbt_*(biasf_-1.0)));
   }

   // Multiple walkers: share hills and add them all
   if(multiple_w){
     int nw = 0;
     int mw = 0;  
     if(comm.Get_rank()==0){
     // Only root of group can communicate with other walkers
       nw = multi_sim_comm.Get_size();
       mw = multi_sim_comm.Get_rank();
     }
     // Communicate to the other members of the same group
     // info about number of walkers and walker index
     comm.Bcast(nw,0);
     comm.Bcast(mw,0);
     // Allocate arrays to store all walkers hills
     std::vector<double> all_cv(nw*cv.size(), 0.0);
     std::vector<double> all_height(nw*height.size(), 0.0);
     if(comm.Get_rank()==0){
     // Communicate (only root)
       multi_sim_comm.Allgather(cv, all_cv);
       multi_sim_comm.Allgather(height, all_height);
     }
     // Share info with group members
     comm.Bcast(all_cv,0);
     comm.Bcast(all_height,0);
     // now add hills one by one
     for(int j=0; j<nw; ++j){
      for(unsigned i=0; i<getNumberOfArguments(); ++i){
       cv_tmp[0]    = all_cv[j*cv.size()+i];
       sigma_tmp[0] = sigma0_[i];
       // new Gaussian
       Gaussian newhill = Gaussian(cv_tmp, sigma_tmp, all_height[j*cv.size()+i]);
       addGaussian(i, newhill);
       // print on HILLS file
       writeGaussian(i, newhill, hillsOfiles_[i]);
      }
     }  
   // just add your own hills  
   }else{
    for(unsigned i=0; i<getNumberOfArguments(); ++i){
      cv_tmp[0]    = cv[i];
      sigma_tmp[0] = sigma0_[i];
      // new Gaussian
      Gaussian newhill = Gaussian(cv_tmp, sigma_tmp, height[i]);
      addGaussian(i, newhill);
      // print on HILLS file
      writeGaussian(i, newhill, hillsOfiles_[i]);
    } 
   }

   // write grid files
   if(wgridstride_>0 && getStep()%wgridstride_==0) {
     for(unsigned i=0; i<gridfiles_.size(); ++i) {
       gridfiles_[i]->rewind();
       BiasGrids_[i]->writeToFile(*gridfiles_[i]);
       gridfiles_[i]->flush();
     }
   }

  }
}

/// takes a pointer to the file and a template string with values v and gives back the next center, sigma and height 
bool PBMetaD::scanOneHill(int iarg, IFile *ifile,  vector<Value> &tmpvalues, vector<double> &center, vector<double>  &sigma, double &height){
  double dummy;
 
   if(ifile->scanField("time",dummy)){
     ifile->scanField( &tmpvalues[0] );
     if( tmpvalues[0].isPeriodic() && ! getPntrToArgument(iarg)->isPeriodic() ){
        error("in hills file periodicity for variable " + tmpvalues[0].getName() + " does not match periodicity in input");
     } else if( tmpvalues[0].isPeriodic() ){
        std::string imin, imax; tmpvalues[0].getDomain( imin, imax );
        std::string rmin, rmax; getPntrToArgument(iarg)->getDomain( rmin, rmax );
        if( imin!=rmin || imax!=rmax ){
          error("in hills file periodicity for variable " + tmpvalues[0].getName() + " does not match periodicity in input");
        }
     }
     center[0]=tmpvalues[0].get();
     // scan for multivariate label: record the actual file position so to eventually rewind 
     std::string sss;
     ifile->scanField("multivariate",sss);
     ifile->scanField("sigma_"+getPntrToArgument(iarg)->getName(),sigma[0]); 
     ifile->scanField("height",height);
     ifile->scanField("biasf",dummy);
     if(ifile->FieldExist("clock")) ifile->scanField("clock",dummy);
     if(ifile->FieldExist("lower_int")) ifile->scanField("lower_int",dummy);
     if(ifile->FieldExist("upper_int")) ifile->scanField("upper_int",dummy);
     ifile->scanField();
     return true;
  }else{ 
    return false; 
  }; 
}

}
}
<|MERGE_RESOLUTION|>--- conflicted
+++ resolved
@@ -371,15 +371,10 @@
   parseFlag("GRID_NOSPLINE",nospline);
   bool spline=!nospline;
   if(gbin.size()>0){grid_=true;}
-<<<<<<< HEAD
- 
   if(!grid_&&gridfilenames_.size() > 0) error("To write a grid you need first to define it!");
   if(!grid_&&gridreadfilenames_.size() > 0) error("To read a grid you need first to define it!");
- 
-=======
 
   doInt_.resize(getNumberOfArguments(),false);  
->>>>>>> cbd18f53
   // Interval keyword
   parseVector("INTERVAL_MIN",lowI_);
   parseVector("INTERVAL_MAX",uppI_);
@@ -536,19 +531,11 @@
     comm.Bcast(r,0);
     if(r>0) hillsfname_tmp="/dev/null";
     ofile->enforceSuffix("");
-<<<<<<< HEAD
-   }
-   ofile->open(hillsfname_tmp);
-   if(fmt.length()>0) ofile->fmtField(fmt);
-   ofile->addConstantField("multivariate");
-   if(doInt_) {
-=======
   }
   ofile->open(hillsfname_tmp);
   if(fmt.length()>0) ofile->fmtField(fmt);
   ofile->addConstantField("multivariate");
   if(doInt_[i]) {
->>>>>>> cbd18f53
     ofile->addConstantField("lower_int").printField("lower_int",lowI_[i]);
     ofile->addConstantField("upper_int").printField("upper_int",uppI_[i]);
    }
