--- conflicted
+++ resolved
@@ -152,15 +152,9 @@
 class BF_DbWavelets : public BasisFunctions {
   // Grid that holds the Wavelet values and its derivative
   std::unique_ptr<Grid> waveletGrid_;
-<<<<<<< HEAD
-  bool use_scaling_function_;
-  std::string type_;
-  unsigned int shift_;
-=======
   bool use_mother_wavelet_;
   double scale_; // scale factor of the individual BFs to match specified length
   std::vector<double> shifts_; // shift of the individual BFs
->>>>>>> 9dfb8523
   void setupLabels() override;
 protected:
   std::vector<double> getCutoffPoints(const double& threshold);
@@ -177,16 +171,10 @@
 
 void BF_DbWavelets::registerKeywords(Keywords& keys) {
   BasisFunctions::registerKeywords(keys);
-<<<<<<< HEAD
-  keys.add("optional","GRID_SIZE","The number of grid bins of the Wavelet function. Because of the used construction algorithm this value will be used as guiding value only, while the true number will be \"(ORDER*2 - 1) * 2**n\" with the smallest n such that the grid is at least as large as the specified number. Defaults to 1000"); // Change the commentary a bit?
-  keys.add("optional","TYPE","Specify the wavelet type. Defaults to Daubechies Wavelets with minimum phase. Other currently implemented possibilities are \"MOST_SYMMETRIC\"");
-  keys.addFlag("SCALING_FUNCTION", false, "If this flag is set the scaling function (mother wavelet) will be used instead of the \"true\" wavelet function (father wavelet).");
-=======
   keys.add("optional","GRID_SIZE","The number of grid bins of the Wavelet function. Because of the used construction algorithm this value definess the minimum number, while the true number will probably be larger. Defaults to 1000.");
   keys.add("optional","FUNCTION_LENGTH","The length of the support of the scaled basis functions. This can be used to alter the scaling of the basis functions. Is by default set to the total size of the interval. This also influences the number of actually used basis functions, as all shifted functions that are partially supported in the CV space are used.");
   keys.add("optional","TAILS_THRESHOLD","The threshold for cutting off tail wavelets with respect to the maximum value. All shifted wavelet functions that will only have values lower below the threshold in the CV space will be excluded from the basis set. Defaults to 0 (include all).");
   keys.addFlag("MOTHER_WAVELET", false, "If this flag is set the \"true\" wavelet function (mother wavelet) will be used instead of the scaling function (father wavelet). Makes only sense for multiresolution, which is at the moment not implemented.");
->>>>>>> 9dfb8523
   keys.addFlag("DUMP_WAVELET_GRID", false, "If this flag is set the grid with the wavelet values will be written to a file called \"wavelet_grid.data\".");
   // why is this removed?
   keys.remove("NUMERICAL_INTEGRALS");
@@ -195,29 +183,16 @@
 
 BF_DbWavelets::BF_DbWavelets(const ActionOptions& ao):
   PLUMED_VES_BASISFUNCTIONS_INIT(ao),
-<<<<<<< HEAD
-  use_scaling_function_(false)
-
+  use_mother_wavelet_(false)
 {
-  setNumberOfBasisFunctions(getOrder()*4-2);
 
   // parse grid properties and set it up
-  parseFlag("SCALING_FUNCTION", use_scaling_function_);
+  parseFlag("MOTHER_WAVELET", use_mother_wavelet_);
   type_ = "";
   parse("TYPE", type_);
   unsigned gridsize = 1000;
   parse("GRID_SIZE", gridsize);
-  waveletGrid_ = DbWaveletGrid::setupGrid(getOrder(), gridsize, !use_scaling_function_, type_);
-=======
-  use_mother_wavelet_(false)
-{
-
-  // parse grid properties and set it up
-  parseFlag("MOTHER_WAVELET", use_mother_wavelet_);
-  unsigned gridsize = 1000;
-  parse("GRID_SIZE", gridsize);
   waveletGrid_ = DbWaveletGrid::setupGrid(getOrder(), gridsize, use_mother_wavelet_);
->>>>>>> 9dfb8523
   unsigned true_gridsize = waveletGrid_->getNbin()[0];
   if(true_gridsize != 1000) {addKeywordToList("GRID_SIZE",true_gridsize);}
   bool dump_wavelet_grid=false;
@@ -230,10 +205,6 @@
     waveletGrid_->writeToFile(wavelet_gridfile);
   }
 
-<<<<<<< HEAD
-  // set left shift of first basis function
-  shift_ = getNumberOfBasisFunctions()-(getOrder()*2-1) - 1;
-=======
   // calculate the number of basis functions from the specified length
   unsigned intrinsic_length = 2*getOrder() - 1;
   double length = intervalMax() - intervalMin();
@@ -264,7 +235,6 @@
     shifts_.push_back(-intervalMin()*scale_ + ceil(cutoffpoints[1]) - i);
   }
 
->>>>>>> 9dfb8523
   // set some properties
   setIntrinsicInterval(0.0,intrinsic_length);
   setNonPeriodic();
