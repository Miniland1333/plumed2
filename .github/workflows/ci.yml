--- conflicted
+++ resolved
@@ -183,14 +183,9 @@
       if: contains( matrix.variant, '-coverage-' )
       run: |
          make -C developer-doc coverage
-<<<<<<< HEAD
          .ci/push coverage
-         bash <(curl -s https://codecov.io/bash) > /dev/null
-=======
-         ./.travis/push coverage
          # this is hanging for some reason now (2024-04-03) - GB
          #bash <(curl -s https://codecov.io/bash) > /dev/null
->>>>>>> 78e099f7
     - name: Push doc
       if: contains( matrix.variant, '-doc-' )
       env:
