--- conflicted
+++ resolved
@@ -29,16 +29,7 @@
   - os: linux
     dist: trusty
     sudo: required
-<<<<<<< HEAD
-    env: CPPCHECK=yes CPPCHECK_VERSION=1.81
-=======
     env: CPPCHECK=yes CPPCHECK_VERSION=1.84
-# then check with different optimization flags
-  - os: linux
-    dist: trusty
-    sudo: required
-    env: PLUMED_CC=mpicc   PLUMED_CXX=mpic++     PLUMED_CXXFLAGS=-O3 LAPACK=yes
->>>>>>> fb2ae9eb
 # test using external blas with internal lapack
   - os: linux
     if: branch =~ ^test- OR type IN(pull_request)
